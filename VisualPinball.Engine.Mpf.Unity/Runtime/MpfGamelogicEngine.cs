// Visual Pinball Engine
// Copyright (C) 2021 freezy and VPE Team
//
// THE SOFTWARE IS PROVIDED "AS IS", WITHOUT WARRANTY OF ANY KIND, EXPRESS OR
// IMPLIED, INCLUDING BUT NOT LIMITED TO THE WARRANTIES OF MERCHANTABILITY,
// FITNESS FOR A PARTICULAR PURPOSE AND NONINFRINGEMENT. IN NO EVENT SHALL THE
// AUTHORS OR COPYRIGHT HOLDERS BE LIABLE FOR ANY CLAIM, DAMAGES OR OTHER
// LIABILITY, WHETHER IN AN ACTION OF CONTRACT, TORT OR OTHERWISE, ARISING FROM,
// OUT OF OR IN CONNECTION WITH THE SOFTWARE OR THE USE OR OTHER DEALINGS IN THE
// SOFTWARE.

using System;
using System.Collections.Generic;
using System.Linq;
using Mpf.Vpe;
using NLog;
using UnityEngine;
using UnityEditor;
using VisualPinball.Engine.Game.Engines;
using VisualPinball.Unity;
using Logger = NLog.Logger;

namespace VisualPinball.Engine.Mpf.Unity
{
	[Serializable]
	[ExecuteAlways]
	[DisallowMultipleComponent]
	[AddComponentMenu("Visual Pinball/Game Logic Engine/Mission Pinball Framework")]
	public class MpfGamelogicEngine : MonoBehaviour, IGamelogicEngine
	{
		public string Name { get; } = "Mission Pinball Framework";

		public GamelogicEngineSwitch[] RequestedSwitches => requiredSwitches;
		public GamelogicEngineCoil[] RequestedCoils => requiredCoils;
		public GamelogicEngineLamp[] RequestedLamps => requiredLamps;
		public GamelogicEngineWire[] AvailableWires => availableWires;

		public event EventHandler<EventArgs> OnStarted;
		public event EventHandler<LampEventArgs> OnLampChanged;
		public event EventHandler<LampsEventArgs> OnLampsChanged;
		public event EventHandler<CoilEventArgs> OnCoilChanged;
		public event EventHandler<RequestedDisplays> OnDisplaysRequested;
		public event EventHandler<string> OnDisplayClear;
		public event EventHandler<DisplayFrameData> OnDisplayUpdateFrame;
		public event EventHandler<SwitchEventArgs2> OnSwitchChanged;

		[NonSerialized]
		private MpfApi _api;

		public string machineFolder;

		[SerializeField] private SerializedGamelogicEngineSwitch[] requiredSwitches = Array.Empty<SerializedGamelogicEngineSwitch>();
		[SerializeField] private SerializedGamelogicEngineCoil[] requiredCoils = Array.Empty<SerializedGamelogicEngineCoil>();
		[SerializeField] private SerializedGamelogicEngineLamp[] requiredLamps = Array.Empty<SerializedGamelogicEngineLamp>();
		[SerializeField] private GamelogicEngineWire[] availableWires = Array.Empty<GamelogicEngineWire>();

		// MPF uses names and numbers (for hardware mapping) to identify switches, coils, and lamps.
		// VPE only uses names, which is why the classes in the arrays above do not store the numbers.
		// These dictionaries store the numbers externally to make communication with MPF possible.
		[SerializeField] private MpfNameNumberDictionary _mpfSwitchNumbers = new();
		[SerializeField] private MpfNameNumberDictionary _mpfCoilNumbers = new();
		[SerializeField] private MpfNameNumberDictionary _mpfLampNumbers = new();

        private Player _player;

        private bool _displaysAnnounced;

		private readonly Queue<Action> _dispatchQueue = new Queue<Action>();

		private static readonly Logger Logger = LogManager.GetCurrentClassLogger();

		public void OnInit(Player player, TableApi tableApi, BallManager ballManager)
		{
			_player = player;
			_api = new MpfApi(machineFolder);
			_api.Launch(new MpfConsoleOptions {
				ShowLogInsteadOfConsole = false,
				VerboseLogging = true,
				UseMediaController = true,
			});

			_api.Client.OnEnableCoil += OnEnableCoil;
			_api.Client.OnDisableCoil += OnDisableCoil;
			_api.Client.OnPulseCoil += OnPulseCoil;
			_api.Client.OnConfigureHardwareRule += OnConfigureHardwareRule;
			_api.Client.OnRemoveHardwareRule += OnRemoveHardwareRule;
			_api.Client.OnFadeLight += OnFadeLight;
			_api.Client.OnDmdFrame += OnDmdFrame;

			// map initial switches
			var mappedSwitchStatuses = new Dictionary<string, bool>();
			foreach (var swName in player.SwitchStatuses.Keys) {
				if (_mpfSwitchNumbers.ContainsName(swName)) {
					mappedSwitchStatuses[_mpfSwitchNumbers.GetNumberByName(swName)] = player.SwitchStatuses[swName].IsSwitchClosed;
				} else {
					Logger.Warn($"Unknown intial switch name \"{swName}\".");
				}
			}
			_api.StartGame(mappedSwitchStatuses);

			OnStarted?.Invoke(this, EventArgs.Empty);
			Logger.Info("Game started.");
		}

		private void Update()
		{
			lock (_dispatchQueue) {
				while (_dispatchQueue.Count > 0) {
					_dispatchQueue.Dequeue().Invoke();
				}
			}
		}

		public void Switch(string id, bool isClosed)
		{
			if (_mpfSwitchNumbers.ContainsName(id)) {
				var number = _mpfSwitchNumbers.GetNumberByName(id);
				Logger.Info($"--> switch {id} ({number}): {isClosed}");
				_api.Switch(number, isClosed);
			} else {
				Logger.Error("Unmapped MPF switch " + id);
			}

			OnSwitchChanged?.Invoke(this, new SwitchEventArgs2(id, isClosed));
		}

		public void GetMachineDescription()
		{
			MachineDescription md = null;

			try {
				md = MpfApi.GetMachineDescription(machineFolder);
			}

			catch (Exception e) {
				Logger.Error($"Unable to get machine description. Check maching config. {e.Message}");
			}

			if (md != null) {
				Undo.RecordObject(this, "Get machine description");
				PrefabUtility.RecordPrefabInstancePropertyModifications(this);
				requiredSwitches = md.GetSwitches().ToArray();
				requiredCoils = md.GetCoils().ToArray();
				requiredLamps = md.GetLights().ToArray();
				_mpfSwitchNumbers.Init(md.GetSwitchNumbersByNameDict());
				_mpfCoilNumbers.Init(md.GetCoilNumbersByNameDict());
				_mpfLampNumbers.Init(md.GetLampNumbersByNameDict());
			}
		}

		public void SetCoil(string id, bool isEnabled)
		{
			OnCoilChanged?.Invoke(this, new CoilEventArgs(id, isEnabled));
		}

		public void SetLamp(string id, float value, bool isCoil = false, LampSource source = LampSource.Lamp)
		{
			OnLampChanged?.Invoke(this, new LampEventArgs(id, value, isCoil, source));
		}

		public LampState GetLamp(string id)
		{
			return _player.LampStatuses.ContainsKey(id) ? _player.LampStatuses[id] : LampState.Default;
		}

		public bool GetSwitch(string id)
		{
			return _player.SwitchStatuses.ContainsKey(id) && _player.SwitchStatuses[id].IsSwitchEnabled;
		}

		public bool GetCoil(string id)
		{
			return _player.CoilStatuses.ContainsKey(id) && _player.CoilStatuses[id];
		}

		private void OnEnableCoil(object sender, EnableCoilRequest e)
		{
<<<<<<< HEAD
			if (_coilNames.ContainsKey(e.CoilNumber)) {
				Logger.Info($"<-- coil {e.CoilNumber} ({_coilNames[e.CoilNumber]}): true");
				_player.ScheduleAction(1, () => OnCoilChanged?.Invoke(this, new CoilEventArgs(_coilNames[e.CoilNumber], true)));
=======
			if (_mpfCoilNumbers.ContainsNumber(e.CoilNumber)) {
				var coilName = _mpfCoilNumbers.GetNameByNumber(e.CoilNumber);
				Logger.Info($"<-- coil {e.CoilNumber} ({coilName}): true");
				_player.ScheduleAction(1, () => OnCoilChanged?.Invoke(this, new CoilEventArgs(coilName, true)));
>>>>>>> 07dc8d9e
			} else {
				Logger.Error("Unmapped MPF coil " + e.CoilNumber);
			}
		}

		private void OnDisableCoil(object sender, DisableCoilRequest e)
		{
<<<<<<< HEAD
			if (_coilNames.ContainsKey(e.CoilNumber)) {
				Logger.Info($"<-- coil {e.CoilNumber} ({_coilNames[e.CoilNumber]}): false");
				_player.ScheduleAction(1, () => OnCoilChanged?.Invoke(this, new CoilEventArgs(_coilNames[e.CoilNumber], false)));
=======
			if (_mpfCoilNumbers.ContainsNumber(e.CoilNumber)) {
                var coilName = _mpfCoilNumbers.GetNameByNumber(e.CoilNumber);
                Logger.Info($"<-- coil {e.CoilNumber} ({coilName}): false");
				_player.ScheduleAction(1, () => OnCoilChanged?.Invoke(this, new CoilEventArgs(coilName, false)));
>>>>>>> 07dc8d9e
			} else {
				Logger.Error("Unmapped MPF coil " + e.CoilNumber);
			}
		}

		private void OnPulseCoil(object sender, PulseCoilRequest e)
		{
            if (_mpfCoilNumbers.ContainsNumber(e.CoilNumber)) {
                var coilName = _mpfCoilNumbers.GetNameByNumber(e.CoilNumber);
                _player.ScheduleAction(e.PulseMs * 10, () => {
					Logger.Info($"<-- coil {coilName} ({e.CoilNumber}): false (pulse)");
					OnCoilChanged?.Invoke(this, new CoilEventArgs(coilName, false));
				});
<<<<<<< HEAD
				Logger.Info($"<-- coil {e.CoilNumber} ({coilId}): true (pulse {e.PulseMs}ms)");
				_player.ScheduleAction(1, () => OnCoilChanged?.Invoke(this, new CoilEventArgs(coilId, true)));

=======
				Logger.Info($"<-- coil {e.CoilNumber} ({coilName}): true (pulse {e.PulseMs}ms)");
				_player.ScheduleAction(1, () => OnCoilChanged?.Invoke(this, new CoilEventArgs(coilName, true)));
>>>>>>> 07dc8d9e
			} else {
				Logger.Error("Unmapped MPF coil " + e.CoilNumber);
			}
		}

		private void OnFadeLight(object sender, FadeLightRequest e)
		{
			var args = new List<LampEventArgs>();
			foreach (var fade in e.Fades) {
				if (_mpfLampNumbers.ContainsNumber(fade.LightNumber)) {
					var lampName = _mpfLampNumbers.GetNameByNumber(fade.LightNumber);
					args.Add(new LampEventArgs(lampName, fade.TargetBrightness));
				} else {
					Logger.Error("Unmapped MPF lamp " + fade.LightNumber);
				}
			}
			_player.ScheduleAction(1, () => {
				OnLampsChanged?.Invoke(this, new LampsEventArgs(args.ToArray()));
			});
		}

		private void OnConfigureHardwareRule(object sender, ConfigureHardwareRuleRequest e)
		{
			if (!_mpfSwitchNumbers.ContainsNumber(e.SwitchNumber)) {
				Logger.Error("Unmapped MPF switch " + e.SwitchNumber);
				return;
			}
			if (!_mpfCoilNumbers.ContainsNumber(e.CoilNumber)) {
				Logger.Error("Unmapped MPF coil " + e.CoilNumber);
				return;
			}

<<<<<<< HEAD
			_player.ScheduleAction(1, () => _player.AddHardwareRule(_switchNames[e.SwitchNumber], _coilNames[e.CoilNumber]));
			Logger.Info($"<-- new hardware rule: {_switchNames[e.SwitchNumber]} -> {_coilNames[e.CoilNumber]}.");
=======
			var switchName = _mpfSwitchNumbers.GetNameByNumber(e.SwitchNumber);
			var coilName = _mpfCoilNumbers.GetNameByNumber(e.CoilNumber);
			_player.ScheduleAction(1, () => _player.AddHardwareRule(switchName, coilName));
			Logger.Info($"<-- new hardware rule: {switchName} -> {coilName}.");
>>>>>>> 07dc8d9e
		}

		private void OnRemoveHardwareRule(object sender, RemoveHardwareRuleRequest e)
		{
<<<<<<< HEAD
			if (!_switchNames.ContainsKey(e.SwitchNumber)) {
				Logger.Error("Unmapped MPF coil " + e.SwitchNumber);
				return;
			}
			if (!_coilNames.ContainsKey(e.CoilNumber)) {
				Logger.Error("Unmapped MPF coil " + e.CoilNumber);
				return;
			}

			_player.ScheduleAction(1, () => _player.RemoveHardwareRule(_switchNames[e.SwitchNumber], _coilNames[e.CoilNumber]));
			Logger.Info($"<-- remove hardware rule: {_switchNames[e.SwitchNumber]} -> {_coilNames[e.CoilNumber]}.");
=======
            if (!_mpfSwitchNumbers.ContainsNumber(e.SwitchNumber)) {
                Logger.Error("Unmapped MPF switch " + e.SwitchNumber);
                return;
            }
            if (!_mpfCoilNumbers.ContainsNumber(e.CoilNumber)) {
                Logger.Error("Unmapped MPF coil " + e.CoilNumber);
                return;
            }

            var switchName = _mpfSwitchNumbers.GetNameByNumber(e.SwitchNumber);
            var coilName = _mpfCoilNumbers.GetNameByNumber(e.CoilNumber);
            _player.ScheduleAction(1, () => _player.RemoveHardwareRule(switchName, coilName));
			Logger.Info($"<-- remove hardware rule: {switchName} -> {coilName}.");
>>>>>>> 07dc8d9e
		}

		private void OnDmdFrame(object sender, SetDmdFrameRequest frame)
		{
			Logger.Info($"<-- dmd frame: {frame.Name}");
			if (!_displaysAnnounced) {
				_displaysAnnounced = true;
				var config = _api.GetMachineDescription();
				Logger.Info($"[MPF] Announcing {config.Dmds} display(s)");
				foreach (var dmd in config.Dmds) {
					Logger.Info($"[MPF] Announcing display \"{dmd.Name}\" @ {dmd.Width}x{dmd.Height}");
					lock (_dispatchQueue) {
						_dispatchQueue.Enqueue(() => OnDisplaysRequested?.Invoke(this,
							new RequestedDisplays(new DisplayConfig(dmd.Name, dmd.Width, dmd.Height, true))));
					}
				}
				Logger.Info("[MPF] Displays announced.");
			}

			lock (_dispatchQueue) {

				_dispatchQueue.Enqueue(() => OnDisplayUpdateFrame?.Invoke(this,
					new DisplayFrameData(frame.Name, DisplayFrameFormat.Dmd24, frame.FrameData())));
			}
		}

		public void DisplayChanged(DisplayFrameData displayFrameData)
		{
		}

		private void OnDestroy()
		{
			if (_api != null) {
				_api.Client.OnEnableCoil -= OnEnableCoil;
				_api.Client.OnDisableCoil -= OnDisableCoil;
				_api.Client.OnPulseCoil -= OnPulseCoil;
				_api.Client.OnConfigureHardwareRule -= OnConfigureHardwareRule;
				_api.Client.OnRemoveHardwareRule -= OnRemoveHardwareRule;
				_api.Client.OnFadeLight -= OnFadeLight;
				_api.Client.OnDmdFrame -= OnDmdFrame;
				_api.Dispose();
			}
		}

	}
}
<|MERGE_RESOLUTION|>--- conflicted
+++ resolved
@@ -1,343 +1,306 @@
-// Visual Pinball Engine
-// Copyright (C) 2021 freezy and VPE Team
-//
-// THE SOFTWARE IS PROVIDED "AS IS", WITHOUT WARRANTY OF ANY KIND, EXPRESS OR
-// IMPLIED, INCLUDING BUT NOT LIMITED TO THE WARRANTIES OF MERCHANTABILITY,
-// FITNESS FOR A PARTICULAR PURPOSE AND NONINFRINGEMENT. IN NO EVENT SHALL THE
-// AUTHORS OR COPYRIGHT HOLDERS BE LIABLE FOR ANY CLAIM, DAMAGES OR OTHER
-// LIABILITY, WHETHER IN AN ACTION OF CONTRACT, TORT OR OTHERWISE, ARISING FROM,
-// OUT OF OR IN CONNECTION WITH THE SOFTWARE OR THE USE OR OTHER DEALINGS IN THE
-// SOFTWARE.
-
-using System;
-using System.Collections.Generic;
-using System.Linq;
-using Mpf.Vpe;
-using NLog;
-using UnityEngine;
-using UnityEditor;
-using VisualPinball.Engine.Game.Engines;
-using VisualPinball.Unity;
-using Logger = NLog.Logger;
-
-namespace VisualPinball.Engine.Mpf.Unity
-{
-	[Serializable]
-	[ExecuteAlways]
-	[DisallowMultipleComponent]
-	[AddComponentMenu("Visual Pinball/Game Logic Engine/Mission Pinball Framework")]
-	public class MpfGamelogicEngine : MonoBehaviour, IGamelogicEngine
-	{
-		public string Name { get; } = "Mission Pinball Framework";
-
-		public GamelogicEngineSwitch[] RequestedSwitches => requiredSwitches;
-		public GamelogicEngineCoil[] RequestedCoils => requiredCoils;
-		public GamelogicEngineLamp[] RequestedLamps => requiredLamps;
-		public GamelogicEngineWire[] AvailableWires => availableWires;
-
-		public event EventHandler<EventArgs> OnStarted;
-		public event EventHandler<LampEventArgs> OnLampChanged;
-		public event EventHandler<LampsEventArgs> OnLampsChanged;
-		public event EventHandler<CoilEventArgs> OnCoilChanged;
-		public event EventHandler<RequestedDisplays> OnDisplaysRequested;
-		public event EventHandler<string> OnDisplayClear;
-		public event EventHandler<DisplayFrameData> OnDisplayUpdateFrame;
-		public event EventHandler<SwitchEventArgs2> OnSwitchChanged;
-
-		[NonSerialized]
-		private MpfApi _api;
-
-		public string machineFolder;
-
-		[SerializeField] private SerializedGamelogicEngineSwitch[] requiredSwitches = Array.Empty<SerializedGamelogicEngineSwitch>();
-		[SerializeField] private SerializedGamelogicEngineCoil[] requiredCoils = Array.Empty<SerializedGamelogicEngineCoil>();
-		[SerializeField] private SerializedGamelogicEngineLamp[] requiredLamps = Array.Empty<SerializedGamelogicEngineLamp>();
-		[SerializeField] private GamelogicEngineWire[] availableWires = Array.Empty<GamelogicEngineWire>();
-
-		// MPF uses names and numbers (for hardware mapping) to identify switches, coils, and lamps.
-		// VPE only uses names, which is why the classes in the arrays above do not store the numbers.
-		// These dictionaries store the numbers externally to make communication with MPF possible.
-		[SerializeField] private MpfNameNumberDictionary _mpfSwitchNumbers = new();
-		[SerializeField] private MpfNameNumberDictionary _mpfCoilNumbers = new();
-		[SerializeField] private MpfNameNumberDictionary _mpfLampNumbers = new();
-
-        private Player _player;
-
-        private bool _displaysAnnounced;
-
-		private readonly Queue<Action> _dispatchQueue = new Queue<Action>();
-
-		private static readonly Logger Logger = LogManager.GetCurrentClassLogger();
-
-		public void OnInit(Player player, TableApi tableApi, BallManager ballManager)
-		{
-			_player = player;
-			_api = new MpfApi(machineFolder);
-			_api.Launch(new MpfConsoleOptions {
-				ShowLogInsteadOfConsole = false,
-				VerboseLogging = true,
-				UseMediaController = true,
-			});
-
-			_api.Client.OnEnableCoil += OnEnableCoil;
-			_api.Client.OnDisableCoil += OnDisableCoil;
-			_api.Client.OnPulseCoil += OnPulseCoil;
-			_api.Client.OnConfigureHardwareRule += OnConfigureHardwareRule;
-			_api.Client.OnRemoveHardwareRule += OnRemoveHardwareRule;
-			_api.Client.OnFadeLight += OnFadeLight;
-			_api.Client.OnDmdFrame += OnDmdFrame;
-
-			// map initial switches
-			var mappedSwitchStatuses = new Dictionary<string, bool>();
-			foreach (var swName in player.SwitchStatuses.Keys) {
-				if (_mpfSwitchNumbers.ContainsName(swName)) {
-					mappedSwitchStatuses[_mpfSwitchNumbers.GetNumberByName(swName)] = player.SwitchStatuses[swName].IsSwitchClosed;
-				} else {
-					Logger.Warn($"Unknown intial switch name \"{swName}\".");
-				}
-			}
-			_api.StartGame(mappedSwitchStatuses);
-
-			OnStarted?.Invoke(this, EventArgs.Empty);
-			Logger.Info("Game started.");
-		}
-
-		private void Update()
-		{
-			lock (_dispatchQueue) {
-				while (_dispatchQueue.Count > 0) {
-					_dispatchQueue.Dequeue().Invoke();
-				}
-			}
-		}
-
-		public void Switch(string id, bool isClosed)
-		{
-			if (_mpfSwitchNumbers.ContainsName(id)) {
-				var number = _mpfSwitchNumbers.GetNumberByName(id);
-				Logger.Info($"--> switch {id} ({number}): {isClosed}");
-				_api.Switch(number, isClosed);
-			} else {
-				Logger.Error("Unmapped MPF switch " + id);
-			}
-
-			OnSwitchChanged?.Invoke(this, new SwitchEventArgs2(id, isClosed));
-		}
-
-		public void GetMachineDescription()
-		{
-			MachineDescription md = null;
-
-			try {
-				md = MpfApi.GetMachineDescription(machineFolder);
-			}
-
-			catch (Exception e) {
-				Logger.Error($"Unable to get machine description. Check maching config. {e.Message}");
-			}
-
-			if (md != null) {
-				Undo.RecordObject(this, "Get machine description");
-				PrefabUtility.RecordPrefabInstancePropertyModifications(this);
-				requiredSwitches = md.GetSwitches().ToArray();
-				requiredCoils = md.GetCoils().ToArray();
-				requiredLamps = md.GetLights().ToArray();
-				_mpfSwitchNumbers.Init(md.GetSwitchNumbersByNameDict());
-				_mpfCoilNumbers.Init(md.GetCoilNumbersByNameDict());
-				_mpfLampNumbers.Init(md.GetLampNumbersByNameDict());
-			}
-		}
-
-		public void SetCoil(string id, bool isEnabled)
-		{
-			OnCoilChanged?.Invoke(this, new CoilEventArgs(id, isEnabled));
-		}
-
-		public void SetLamp(string id, float value, bool isCoil = false, LampSource source = LampSource.Lamp)
-		{
-			OnLampChanged?.Invoke(this, new LampEventArgs(id, value, isCoil, source));
-		}
-
-		public LampState GetLamp(string id)
-		{
-			return _player.LampStatuses.ContainsKey(id) ? _player.LampStatuses[id] : LampState.Default;
-		}
-
-		public bool GetSwitch(string id)
-		{
-			return _player.SwitchStatuses.ContainsKey(id) && _player.SwitchStatuses[id].IsSwitchEnabled;
-		}
-
-		public bool GetCoil(string id)
-		{
-			return _player.CoilStatuses.ContainsKey(id) && _player.CoilStatuses[id];
-		}
-
-		private void OnEnableCoil(object sender, EnableCoilRequest e)
-		{
-<<<<<<< HEAD
-			if (_coilNames.ContainsKey(e.CoilNumber)) {
-				Logger.Info($"<-- coil {e.CoilNumber} ({_coilNames[e.CoilNumber]}): true");
-				_player.ScheduleAction(1, () => OnCoilChanged?.Invoke(this, new CoilEventArgs(_coilNames[e.CoilNumber], true)));
-=======
-			if (_mpfCoilNumbers.ContainsNumber(e.CoilNumber)) {
-				var coilName = _mpfCoilNumbers.GetNameByNumber(e.CoilNumber);
-				Logger.Info($"<-- coil {e.CoilNumber} ({coilName}): true");
-				_player.ScheduleAction(1, () => OnCoilChanged?.Invoke(this, new CoilEventArgs(coilName, true)));
->>>>>>> 07dc8d9e
-			} else {
-				Logger.Error("Unmapped MPF coil " + e.CoilNumber);
-			}
-		}
-
-		private void OnDisableCoil(object sender, DisableCoilRequest e)
-		{
-<<<<<<< HEAD
-			if (_coilNames.ContainsKey(e.CoilNumber)) {
-				Logger.Info($"<-- coil {e.CoilNumber} ({_coilNames[e.CoilNumber]}): false");
-				_player.ScheduleAction(1, () => OnCoilChanged?.Invoke(this, new CoilEventArgs(_coilNames[e.CoilNumber], false)));
-=======
-			if (_mpfCoilNumbers.ContainsNumber(e.CoilNumber)) {
-                var coilName = _mpfCoilNumbers.GetNameByNumber(e.CoilNumber);
-                Logger.Info($"<-- coil {e.CoilNumber} ({coilName}): false");
-				_player.ScheduleAction(1, () => OnCoilChanged?.Invoke(this, new CoilEventArgs(coilName, false)));
->>>>>>> 07dc8d9e
-			} else {
-				Logger.Error("Unmapped MPF coil " + e.CoilNumber);
-			}
-		}
-
-		private void OnPulseCoil(object sender, PulseCoilRequest e)
-		{
-            if (_mpfCoilNumbers.ContainsNumber(e.CoilNumber)) {
-                var coilName = _mpfCoilNumbers.GetNameByNumber(e.CoilNumber);
-                _player.ScheduleAction(e.PulseMs * 10, () => {
-					Logger.Info($"<-- coil {coilName} ({e.CoilNumber}): false (pulse)");
-					OnCoilChanged?.Invoke(this, new CoilEventArgs(coilName, false));
-				});
-<<<<<<< HEAD
-				Logger.Info($"<-- coil {e.CoilNumber} ({coilId}): true (pulse {e.PulseMs}ms)");
-				_player.ScheduleAction(1, () => OnCoilChanged?.Invoke(this, new CoilEventArgs(coilId, true)));
-
-=======
-				Logger.Info($"<-- coil {e.CoilNumber} ({coilName}): true (pulse {e.PulseMs}ms)");
-				_player.ScheduleAction(1, () => OnCoilChanged?.Invoke(this, new CoilEventArgs(coilName, true)));
->>>>>>> 07dc8d9e
-			} else {
-				Logger.Error("Unmapped MPF coil " + e.CoilNumber);
-			}
-		}
-
-		private void OnFadeLight(object sender, FadeLightRequest e)
-		{
-			var args = new List<LampEventArgs>();
-			foreach (var fade in e.Fades) {
-				if (_mpfLampNumbers.ContainsNumber(fade.LightNumber)) {
-					var lampName = _mpfLampNumbers.GetNameByNumber(fade.LightNumber);
-					args.Add(new LampEventArgs(lampName, fade.TargetBrightness));
-				} else {
-					Logger.Error("Unmapped MPF lamp " + fade.LightNumber);
-				}
-			}
-			_player.ScheduleAction(1, () => {
-				OnLampsChanged?.Invoke(this, new LampsEventArgs(args.ToArray()));
-			});
-		}
-
-		private void OnConfigureHardwareRule(object sender, ConfigureHardwareRuleRequest e)
-		{
-			if (!_mpfSwitchNumbers.ContainsNumber(e.SwitchNumber)) {
-				Logger.Error("Unmapped MPF switch " + e.SwitchNumber);
-				return;
-			}
-			if (!_mpfCoilNumbers.ContainsNumber(e.CoilNumber)) {
-				Logger.Error("Unmapped MPF coil " + e.CoilNumber);
-				return;
-			}
-
-<<<<<<< HEAD
-			_player.ScheduleAction(1, () => _player.AddHardwareRule(_switchNames[e.SwitchNumber], _coilNames[e.CoilNumber]));
-			Logger.Info($"<-- new hardware rule: {_switchNames[e.SwitchNumber]} -> {_coilNames[e.CoilNumber]}.");
-=======
-			var switchName = _mpfSwitchNumbers.GetNameByNumber(e.SwitchNumber);
-			var coilName = _mpfCoilNumbers.GetNameByNumber(e.CoilNumber);
-			_player.ScheduleAction(1, () => _player.AddHardwareRule(switchName, coilName));
-			Logger.Info($"<-- new hardware rule: {switchName} -> {coilName}.");
->>>>>>> 07dc8d9e
-		}
-
-		private void OnRemoveHardwareRule(object sender, RemoveHardwareRuleRequest e)
-		{
-<<<<<<< HEAD
-			if (!_switchNames.ContainsKey(e.SwitchNumber)) {
-				Logger.Error("Unmapped MPF coil " + e.SwitchNumber);
-				return;
-			}
-			if (!_coilNames.ContainsKey(e.CoilNumber)) {
-				Logger.Error("Unmapped MPF coil " + e.CoilNumber);
-				return;
-			}
-
-			_player.ScheduleAction(1, () => _player.RemoveHardwareRule(_switchNames[e.SwitchNumber], _coilNames[e.CoilNumber]));
-			Logger.Info($"<-- remove hardware rule: {_switchNames[e.SwitchNumber]} -> {_coilNames[e.CoilNumber]}.");
-=======
-            if (!_mpfSwitchNumbers.ContainsNumber(e.SwitchNumber)) {
-                Logger.Error("Unmapped MPF switch " + e.SwitchNumber);
-                return;
-            }
-            if (!_mpfCoilNumbers.ContainsNumber(e.CoilNumber)) {
-                Logger.Error("Unmapped MPF coil " + e.CoilNumber);
-                return;
-            }
-
-            var switchName = _mpfSwitchNumbers.GetNameByNumber(e.SwitchNumber);
-            var coilName = _mpfCoilNumbers.GetNameByNumber(e.CoilNumber);
-            _player.ScheduleAction(1, () => _player.RemoveHardwareRule(switchName, coilName));
-			Logger.Info($"<-- remove hardware rule: {switchName} -> {coilName}.");
->>>>>>> 07dc8d9e
-		}
-
-		private void OnDmdFrame(object sender, SetDmdFrameRequest frame)
-		{
-			Logger.Info($"<-- dmd frame: {frame.Name}");
-			if (!_displaysAnnounced) {
-				_displaysAnnounced = true;
-				var config = _api.GetMachineDescription();
-				Logger.Info($"[MPF] Announcing {config.Dmds} display(s)");
-				foreach (var dmd in config.Dmds) {
-					Logger.Info($"[MPF] Announcing display \"{dmd.Name}\" @ {dmd.Width}x{dmd.Height}");
-					lock (_dispatchQueue) {
-						_dispatchQueue.Enqueue(() => OnDisplaysRequested?.Invoke(this,
-							new RequestedDisplays(new DisplayConfig(dmd.Name, dmd.Width, dmd.Height, true))));
-					}
-				}
-				Logger.Info("[MPF] Displays announced.");
-			}
-
-			lock (_dispatchQueue) {
-
-				_dispatchQueue.Enqueue(() => OnDisplayUpdateFrame?.Invoke(this,
-					new DisplayFrameData(frame.Name, DisplayFrameFormat.Dmd24, frame.FrameData())));
-			}
-		}
-
-		public void DisplayChanged(DisplayFrameData displayFrameData)
-		{
-		}
-
-		private void OnDestroy()
-		{
-			if (_api != null) {
-				_api.Client.OnEnableCoil -= OnEnableCoil;
-				_api.Client.OnDisableCoil -= OnDisableCoil;
-				_api.Client.OnPulseCoil -= OnPulseCoil;
-				_api.Client.OnConfigureHardwareRule -= OnConfigureHardwareRule;
-				_api.Client.OnRemoveHardwareRule -= OnRemoveHardwareRule;
-				_api.Client.OnFadeLight -= OnFadeLight;
-				_api.Client.OnDmdFrame -= OnDmdFrame;
-				_api.Dispose();
-			}
-		}
-
-	}
-}
+// Visual Pinball Engine
+// Copyright (C) 2021 freezy and VPE Team
+//
+// THE SOFTWARE IS PROVIDED "AS IS", WITHOUT WARRANTY OF ANY KIND, EXPRESS OR
+// IMPLIED, INCLUDING BUT NOT LIMITED TO THE WARRANTIES OF MERCHANTABILITY,
+// FITNESS FOR A PARTICULAR PURPOSE AND NONINFRINGEMENT. IN NO EVENT SHALL THE
+// AUTHORS OR COPYRIGHT HOLDERS BE LIABLE FOR ANY CLAIM, DAMAGES OR OTHER
+// LIABILITY, WHETHER IN AN ACTION OF CONTRACT, TORT OR OTHERWISE, ARISING FROM,
+// OUT OF OR IN CONNECTION WITH THE SOFTWARE OR THE USE OR OTHER DEALINGS IN THE
+// SOFTWARE.
+
+using System;
+using System.Collections.Generic;
+using System.Linq;
+using Mpf.Vpe;
+using NLog;
+using UnityEngine;
+using UnityEditor;
+using VisualPinball.Engine.Game.Engines;
+using VisualPinball.Unity;
+using Logger = NLog.Logger;
+
+namespace VisualPinball.Engine.Mpf.Unity
+{
+	[Serializable]
+	[ExecuteAlways]
+	[DisallowMultipleComponent]
+	[AddComponentMenu("Visual Pinball/Game Logic Engine/Mission Pinball Framework")]
+	public class MpfGamelogicEngine : MonoBehaviour, IGamelogicEngine
+	{
+		public string Name { get; } = "Mission Pinball Framework";
+
+		public GamelogicEngineSwitch[] RequestedSwitches => requiredSwitches;
+		public GamelogicEngineCoil[] RequestedCoils => requiredCoils;
+		public GamelogicEngineLamp[] RequestedLamps => requiredLamps;
+		public GamelogicEngineWire[] AvailableWires => availableWires;
+
+		public event EventHandler<EventArgs> OnStarted;
+		public event EventHandler<LampEventArgs> OnLampChanged;
+		public event EventHandler<LampsEventArgs> OnLampsChanged;
+		public event EventHandler<CoilEventArgs> OnCoilChanged;
+		public event EventHandler<RequestedDisplays> OnDisplaysRequested;
+		public event EventHandler<string> OnDisplayClear;
+		public event EventHandler<DisplayFrameData> OnDisplayUpdateFrame;
+		public event EventHandler<SwitchEventArgs2> OnSwitchChanged;
+
+		[NonSerialized]
+		private MpfApi _api;
+
+		public string machineFolder;
+
+		[SerializeField] private SerializedGamelogicEngineSwitch[] requiredSwitches = Array.Empty<SerializedGamelogicEngineSwitch>();
+		[SerializeField] private SerializedGamelogicEngineCoil[] requiredCoils = Array.Empty<SerializedGamelogicEngineCoil>();
+		[SerializeField] private SerializedGamelogicEngineLamp[] requiredLamps = Array.Empty<SerializedGamelogicEngineLamp>();
+		[SerializeField] private GamelogicEngineWire[] availableWires = Array.Empty<GamelogicEngineWire>();
+
+		// MPF uses names and numbers (for hardware mapping) to identify switches, coils, and lamps.
+		// VPE only uses names, which is why the classes in the arrays above do not store the numbers.
+		// These dictionaries store the numbers externally to make communication with MPF possible.
+		[SerializeField] private MpfNameNumberDictionary _mpfSwitchNumbers = new();
+		[SerializeField] private MpfNameNumberDictionary _mpfCoilNumbers = new();
+		[SerializeField] private MpfNameNumberDictionary _mpfLampNumbers = new();
+
+        private Player _player;
+
+        private bool _displaysAnnounced;
+
+		private readonly Queue<Action> _dispatchQueue = new Queue<Action>();
+
+		private static readonly Logger Logger = LogManager.GetCurrentClassLogger();
+
+		public void OnInit(Player player, TableApi tableApi, BallManager ballManager)
+		{
+			_player = player;
+			_api = new MpfApi(machineFolder);
+			_api.Launch(new MpfConsoleOptions {
+				ShowLogInsteadOfConsole = false,
+				VerboseLogging = true,
+				UseMediaController = true,
+			});
+
+			_api.Client.OnEnableCoil += OnEnableCoil;
+			_api.Client.OnDisableCoil += OnDisableCoil;
+			_api.Client.OnPulseCoil += OnPulseCoil;
+			_api.Client.OnConfigureHardwareRule += OnConfigureHardwareRule;
+			_api.Client.OnRemoveHardwareRule += OnRemoveHardwareRule;
+			_api.Client.OnFadeLight += OnFadeLight;
+			_api.Client.OnDmdFrame += OnDmdFrame;
+
+			// map initial switches
+			var mappedSwitchStatuses = new Dictionary<string, bool>();
+			foreach (var swName in player.SwitchStatuses.Keys) {
+				if (_mpfSwitchNumbers.ContainsName(swName)) {
+					mappedSwitchStatuses[_mpfSwitchNumbers.GetNumberByName(swName)] = player.SwitchStatuses[swName].IsSwitchClosed;
+				} else {
+					Logger.Warn($"Unknown intial switch name \"{swName}\".");
+				}
+			}
+			_api.StartGame(mappedSwitchStatuses);
+
+			OnStarted?.Invoke(this, EventArgs.Empty);
+			Logger.Info("Game started.");
+		}
+
+		private void Update()
+		{
+			lock (_dispatchQueue) {
+				while (_dispatchQueue.Count > 0) {
+					_dispatchQueue.Dequeue().Invoke();
+				}
+			}
+		}
+
+		public void Switch(string id, bool isClosed)
+		{
+			if (_mpfSwitchNumbers.ContainsName(id)) {
+				var number = _mpfSwitchNumbers.GetNumberByName(id);
+				Logger.Info($"--> switch {id} ({number}): {isClosed}");
+				_api.Switch(number, isClosed);
+			} else {
+				Logger.Error("Unmapped MPF switch " + id);
+			}
+
+			OnSwitchChanged?.Invoke(this, new SwitchEventArgs2(id, isClosed));
+		}
+
+		public void GetMachineDescription()
+		{
+			MachineDescription md = null;
+
+			try {
+				md = MpfApi.GetMachineDescription(machineFolder);
+			}
+
+			catch (Exception e) {
+				Logger.Error($"Unable to get machine description. Check maching config. {e.Message}");
+			}
+
+			if (md != null) {
+				Undo.RecordObject(this, "Get machine description");
+				PrefabUtility.RecordPrefabInstancePropertyModifications(this);
+				requiredSwitches = md.GetSwitches().ToArray();
+				requiredCoils = md.GetCoils().ToArray();
+				requiredLamps = md.GetLights().ToArray();
+				_mpfSwitchNumbers.Init(md.GetSwitchNumbersByNameDict());
+				_mpfCoilNumbers.Init(md.GetCoilNumbersByNameDict());
+				_mpfLampNumbers.Init(md.GetLampNumbersByNameDict());
+			}
+		}
+
+		public void SetCoil(string id, bool isEnabled)
+		{
+			OnCoilChanged?.Invoke(this, new CoilEventArgs(id, isEnabled));
+		}
+
+		public void SetLamp(string id, float value, bool isCoil = false, LampSource source = LampSource.Lamp)
+		{
+			OnLampChanged?.Invoke(this, new LampEventArgs(id, value, isCoil, source));
+		}
+
+		public LampState GetLamp(string id)
+		{
+			return _player.LampStatuses.ContainsKey(id) ? _player.LampStatuses[id] : LampState.Default;
+		}
+
+		public bool GetSwitch(string id)
+		{
+			return _player.SwitchStatuses.ContainsKey(id) && _player.SwitchStatuses[id].IsSwitchEnabled;
+		}
+
+		public bool GetCoil(string id)
+		{
+			return _player.CoilStatuses.ContainsKey(id) && _player.CoilStatuses[id];
+		}
+
+		private void OnEnableCoil(object sender, EnableCoilRequest e)
+		{
+			if (_mpfCoilNumbers.ContainsNumber(e.CoilNumber)) {
+				var coilName = _mpfCoilNumbers.GetNameByNumber(e.CoilNumber);
+				Logger.Info($"<-- coil {e.CoilNumber} ({coilName}): true");
+				_player.ScheduleAction(1, () => OnCoilChanged?.Invoke(this, new CoilEventArgs(coilName, true)));
+			} else {
+				Logger.Error("Unmapped MPF coil " + e.CoilNumber);
+			}
+		}
+
+		private void OnDisableCoil(object sender, DisableCoilRequest e)
+		{
+			if (_mpfCoilNumbers.ContainsNumber(e.CoilNumber)) {
+                var coilName = _mpfCoilNumbers.GetNameByNumber(e.CoilNumber);
+                Logger.Info($"<-- coil {e.CoilNumber} ({coilName}): false");
+				_player.ScheduleAction(1, () => OnCoilChanged?.Invoke(this, new CoilEventArgs(coilName, false)));
+			} else {
+				Logger.Error("Unmapped MPF coil " + e.CoilNumber);
+			}
+		}
+
+		private void OnPulseCoil(object sender, PulseCoilRequest e)
+		{
+            if (_mpfCoilNumbers.ContainsNumber(e.CoilNumber)) {
+                var coilName = _mpfCoilNumbers.GetNameByNumber(e.CoilNumber);
+                _player.ScheduleAction(e.PulseMs * 10, () => {
+					Logger.Info($"<-- coil {coilName} ({e.CoilNumber}): false (pulse)");
+					OnCoilChanged?.Invoke(this, new CoilEventArgs(coilName, false));
+				});
+				Logger.Info($"<-- coil {e.CoilNumber} ({coilName}): true (pulse {e.PulseMs}ms)");
+				_player.ScheduleAction(1, () => OnCoilChanged?.Invoke(this, new CoilEventArgs(coilName, true)));
+			} else {
+				Logger.Error("Unmapped MPF coil " + e.CoilNumber);
+			}
+		}
+
+		private void OnFadeLight(object sender, FadeLightRequest e)
+		{
+			var args = new List<LampEventArgs>();
+			foreach (var fade in e.Fades) {
+				if (_mpfLampNumbers.ContainsNumber(fade.LightNumber)) {
+					var lampName = _mpfLampNumbers.GetNameByNumber(fade.LightNumber);
+					args.Add(new LampEventArgs(lampName, fade.TargetBrightness));
+				} else {
+					Logger.Error("Unmapped MPF lamp " + fade.LightNumber);
+				}
+			}
+			_player.ScheduleAction(1, () => {
+				OnLampsChanged?.Invoke(this, new LampsEventArgs(args.ToArray()));
+			});
+		}
+
+		private void OnConfigureHardwareRule(object sender, ConfigureHardwareRuleRequest e)
+		{
+			if (!_mpfSwitchNumbers.ContainsNumber(e.SwitchNumber)) {
+				Logger.Error("Unmapped MPF switch " + e.SwitchNumber);
+				return;
+			}
+			if (!_mpfCoilNumbers.ContainsNumber(e.CoilNumber)) {
+				Logger.Error("Unmapped MPF coil " + e.CoilNumber);
+				return;
+			}
+
+			var switchName = _mpfSwitchNumbers.GetNameByNumber(e.SwitchNumber);
+			var coilName = _mpfCoilNumbers.GetNameByNumber(e.CoilNumber);
+			_player.ScheduleAction(1, () => _player.AddHardwareRule(switchName, coilName));
+			Logger.Info($"<-- new hardware rule: {switchName} -> {coilName}.");
+		}
+
+		private void OnRemoveHardwareRule(object sender, RemoveHardwareRuleRequest e)
+		{
+            if (!_mpfSwitchNumbers.ContainsNumber(e.SwitchNumber)) {
+                Logger.Error("Unmapped MPF switch " + e.SwitchNumber);
+                return;
+            }
+            if (!_mpfCoilNumbers.ContainsNumber(e.CoilNumber)) {
+                Logger.Error("Unmapped MPF coil " + e.CoilNumber);
+                return;
+            }
+
+            var switchName = _mpfSwitchNumbers.GetNameByNumber(e.SwitchNumber);
+            var coilName = _mpfCoilNumbers.GetNameByNumber(e.CoilNumber);
+            _player.ScheduleAction(1, () => _player.RemoveHardwareRule(switchName, coilName));
+			Logger.Info($"<-- remove hardware rule: {switchName} -> {coilName}.");
+		}
+
+		private void OnDmdFrame(object sender, SetDmdFrameRequest frame)
+		{
+			Logger.Info($"<-- dmd frame: {frame.Name}");
+			if (!_displaysAnnounced) {
+				_displaysAnnounced = true;
+				var config = _api.GetMachineDescription();
+				Logger.Info($"[MPF] Announcing {config.Dmds} display(s)");
+				foreach (var dmd in config.Dmds) {
+					Logger.Info($"[MPF] Announcing display \"{dmd.Name}\" @ {dmd.Width}x{dmd.Height}");
+					lock (_dispatchQueue) {
+						_dispatchQueue.Enqueue(() => OnDisplaysRequested?.Invoke(this,
+							new RequestedDisplays(new DisplayConfig(dmd.Name, dmd.Width, dmd.Height, true))));
+					}
+				}
+				Logger.Info("[MPF] Displays announced.");
+			}
+
+			lock (_dispatchQueue) {
+
+				_dispatchQueue.Enqueue(() => OnDisplayUpdateFrame?.Invoke(this,
+					new DisplayFrameData(frame.Name, DisplayFrameFormat.Dmd24, frame.FrameData())));
+			}
+		}
+
+		public void DisplayChanged(DisplayFrameData displayFrameData)
+		{
+		}
+
+		private void OnDestroy()
+		{
+			if (_api != null) {
+				_api.Client.OnEnableCoil -= OnEnableCoil;
+				_api.Client.OnDisableCoil -= OnDisableCoil;
+				_api.Client.OnPulseCoil -= OnPulseCoil;
+				_api.Client.OnConfigureHardwareRule -= OnConfigureHardwareRule;
+				_api.Client.OnRemoveHardwareRule -= OnRemoveHardwareRule;
+				_api.Client.OnFadeLight -= OnFadeLight;
+				_api.Client.OnDmdFrame -= OnDmdFrame;
+				_api.Dispose();
+			}
+		}
+
+	}
+}